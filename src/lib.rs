#[macro_use]
extern crate serde_derive;
#[cfg(feature = "async")]
use async_std::{net::TcpStream as AsyncTcpStream, prelude::*};
use byteorder::{BigEndian, WriteBytesExt};
use std::str;
use std::time::Duration;
#[cfg(feature = "sync")]
use std::{io::prelude::*, net::TcpStream};

pub mod error;
pub mod types;

use error::*;
use types::*;

pub struct SmartPlug {
    ip: &'static str,
}

impl SmartPlug {
    pub fn new(ip: &'static str) -> SmartPlug {
        SmartPlug { ip }
    }

<<<<<<< HEAD
    /// Wakes up the device
    #[maybe_async::maybe_async]
    pub async fn on(&self) -> Result<PlugInfo, Error> {
        let json = "{\"system\":{\"set_relay_state\":{\"state\":1}}}";
        self.submit_to_device(json).await
    }

    /// Turns off the device
    #[maybe_async::maybe_async]
    pub async fn off(&self) -> Result<PlugInfo, Error> {
        let json = "{\"system\":{\"set_relay_state\":{\"state\":0}}}";
        self.submit_to_device(json).await
=======
    // Wakes up the device
    pub fn on(&self) -> Result<PlugInfo, Error> {
        let json = "{\"system\":{\"set_relay_state\":{\"state\":1},\"get_sysinfo\":{}}}";
        self.submit_to_device(json)
    }

    // Turns off the device
    pub fn off(&self) -> Result<PlugInfo, Error> {
        let json = "{\"system\":{\"set_relay_state\":{\"state\":0},\"get_sysinfo\":{}}}";
        self.submit_to_device(json)
>>>>>>> 5c24841c
    }

    /// Gather system wide info such as model of the device, etc.
    #[maybe_async::maybe_async]
    pub async fn sysinfo(&self) -> Result<PlugInfo, Error> {
        let json = "{\"system\":{\"get_sysinfo\":{}}}";
        self.submit_to_device(json).await
    }

    /// Gather system information as well as watt meter information
    #[maybe_async::maybe_async]
    pub async fn meterinfo(&self) -> Result<PlugInfo, Error> {
        let json = "{\"system\":{\"get_sysinfo\":{}}, \"emeter\":{\"get_realtime\":{},\"get_vgain_igain\":{}}}";
        self.submit_to_device(json).await
    }

    /// Returns system information as well as daily statistics of power usage
    #[maybe_async::maybe_async]
    pub async fn dailystats(&self, month: i32, year: i32) -> Result<PlugInfo, Error> {
        let json = format!(
            "{{\"emeter\":{{\"get_daystat\":{{\"month\":{},\"year\":{}}}}}}}",
            month, year
        );
        self.submit_to_device(&json).await
    }

    #[maybe_async::maybe_async]
    async fn submit_to_device(&self, msg: &str) -> Result<PlugInfo, Error> {
        let msg = encrypt(msg)?;
        let mut resp = send(self.ip, &msg).await?;
        let data = decrypt(&mut resp.split_off(4));

        // deserialize json
        let resp = serde_json::from_str(&data)?;

        Ok(resp)
    }
}

/// Prepare and encrypt message to send to the device
/// see: https://www.softscheck.com/en/reverse-engineering-tp-link-hs110/
fn encrypt(plain: &str) -> Result<Vec<u8>, Error> {
    let len = plain.len();
    let msgbytes = plain.as_bytes();
    let mut cipher = vec![];
    cipher.write_u32::<BigEndian>(len as u32)?;

    let mut key = 0xAB;
    let mut payload: Vec<u8> = Vec::with_capacity(len);

    for i in 0..len {
        payload.push(msgbytes[i] ^ key);
        key = payload[i];
    }

    for i in &payload {
        cipher.write_u8(*i)?;
    }

    Ok(cipher)
}

/// Decrypt received string
/// see: https://www.softscheck.com/en/reverse-engineering-tp-link-hs110/
#[allow(clippy::needless_range_loop)]
fn decrypt(cipher: &mut [u8]) -> String {
    let len = cipher.len();

    let mut key = 0xAB;
    let mut next: u8;

    for i in 0..len {
        next = cipher[i];
        cipher[i] ^= key;
        key = next;
    }

    String::from_utf8_lossy(cipher).into_owned()
}

/// Sends a message to the device and awaits a response synchronously
#[maybe_async::sync_impl]
fn send(ip: &str, payload: &[u8]) -> Result<Vec<u8>, Error> {
    let mut stream = TcpStream::connect(ip)?;

    stream.set_read_timeout(Some(Duration::new(5, 0)))?;
    stream.write_all(payload)?;

    let mut resp = vec![];
    stream.read_to_end(&mut resp)?;

    Ok(resp)
}

/// Sends a message to the device and awaits a response asynchronously
#[maybe_async::async_impl]
async fn send(ip: &str, payload: &[u8]) -> Result<Vec<u8>, Error> {
    let mut stream = AsyncTcpStream::connect(ip).await?;

    let mut resp = vec![];
    async_std::io::timeout(Duration::new(5, 0), async {
        stream.write_all(payload).await?;
        stream.read_to_end(&mut resp).await?;
        Ok(())
    })
    .await?;

    Ok(resp)
}

#[cfg(test)]
mod tests {
<<<<<<< HEAD
    use super::decrypt;
    use super::encrypt;
=======
    use encrypt;
    use decrypt;
    use SmartPlug;
>>>>>>> 5c24841c

    #[test]
    fn encrypt_decrypt() {
        let json = "{\"system\":{\"get_sysinfo\":{}}}";

        let mut data = encrypt(json).unwrap();
        let resp = decrypt(&mut data.split_off(4));

        assert_eq!(json, resp);
    }

    #[test]
    fn can_turn_on() {
        let plug = SmartPlug::new("192.168.1.32:9999");

        plug.on().unwrap();
    }

    #[test]
    fn can_turn_off() {
        let plug = SmartPlug::new("192.168.1.32:9999");

        plug.off().unwrap();
    }
}<|MERGE_RESOLUTION|>--- conflicted
+++ resolved
@@ -23,31 +23,18 @@
         SmartPlug { ip }
     }
 
-<<<<<<< HEAD
     /// Wakes up the device
     #[maybe_async::maybe_async]
     pub async fn on(&self) -> Result<PlugInfo, Error> {
-        let json = "{\"system\":{\"set_relay_state\":{\"state\":1}}}";
+        let json = "{\"system\":{\"set_relay_state\":{\"state\":1},\"get_sysinfo\":{}}}";
         self.submit_to_device(json).await
     }
 
     /// Turns off the device
     #[maybe_async::maybe_async]
     pub async fn off(&self) -> Result<PlugInfo, Error> {
-        let json = "{\"system\":{\"set_relay_state\":{\"state\":0}}}";
+        let json = "{\"system\":{\"set_relay_state\":{\"state\":0},\"get_sysinfo\":{}}}";
         self.submit_to_device(json).await
-=======
-    // Wakes up the device
-    pub fn on(&self) -> Result<PlugInfo, Error> {
-        let json = "{\"system\":{\"set_relay_state\":{\"state\":1},\"get_sysinfo\":{}}}";
-        self.submit_to_device(json)
-    }
-
-    // Turns off the device
-    pub fn off(&self) -> Result<PlugInfo, Error> {
-        let json = "{\"system\":{\"set_relay_state\":{\"state\":0},\"get_sysinfo\":{}}}";
-        self.submit_to_device(json)
->>>>>>> 5c24841c
     }
 
     /// Gather system wide info such as model of the device, etc.
@@ -160,14 +147,9 @@
 
 #[cfg(test)]
 mod tests {
-<<<<<<< HEAD
     use super::decrypt;
     use super::encrypt;
-=======
-    use encrypt;
-    use decrypt;
     use SmartPlug;
->>>>>>> 5c24841c
 
     #[test]
     fn encrypt_decrypt() {
